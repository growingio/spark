<?xml version="1.0" encoding="UTF-8"?>
<!--
  ~ Licensed to the Apache Software Foundation (ASF) under one or more
  ~ contributor license agreements.  See the NOTICE file distributed with
  ~ this work for additional information regarding copyright ownership.
  ~ The ASF licenses this file to You under the Apache License, Version 2.0
  ~ (the "License"); you may not use this file except in compliance with
  ~ the License.  You may obtain a copy of the License at
  ~
  ~    http://www.apache.org/licenses/LICENSE-2.0
  ~
  ~ Unless required by applicable law or agreed to in writing, software
  ~ distributed under the License is distributed on an "AS IS" BASIS,
  ~ WITHOUT WARRANTIES OR CONDITIONS OF ANY KIND, either express or implied.
  ~ See the License for the specific language governing permissions and
  ~ limitations under the License.
  -->

<project xmlns="http://maven.apache.org/POM/4.0.0" xmlns:xsi="http://www.w3.org/2001/XMLSchema-instance" xsi:schemaLocation="http://maven.apache.org/POM/4.0.0 http://maven.apache.org/xsd/maven-4.0.0.xsd">
  <modelVersion>4.0.0</modelVersion>
  <parent>
    <groupId>org.apache.spark</groupId>
    <artifactId>spark-parent_2.11</artifactId>
<<<<<<< HEAD
    <version>2.4.3-GIO1.0.2</version>
=======
    <version>2.4.6</version>
>>>>>>> 807e0a48
    <relativePath>../../pom.xml</relativePath>
  </parent>

  <artifactId>spark-streaming-kafka-0-8_2.11</artifactId>
  <properties>
    <sbt.project.name>streaming-kafka-0-8</sbt.project.name>
  </properties>
  <packaging>jar</packaging>
  <name>Spark Integration for Kafka 0.8</name>
  <url>http://spark.apache.org/</url>

  <dependencies>
    <dependency>
      <groupId>org.apache.spark</groupId>
      <artifactId>spark-streaming_${scala.binary.version}</artifactId>
      <version>${project.version}</version>
      <scope>provided</scope>
    </dependency>
    <dependency>
      <groupId>org.apache.spark</groupId>
      <artifactId>spark-core_${scala.binary.version}</artifactId>
      <version>${project.version}</version>
      <type>test-jar</type>
      <scope>test</scope>
    </dependency>
    <dependency>
      <groupId>org.apache.kafka</groupId>
      <artifactId>kafka_${scala.binary.version}</artifactId>
      <version>0.8.2.1</version>
      <exclusions>
        <exclusion>
          <groupId>com.sun.jmx</groupId>
          <artifactId>jmxri</artifactId>
        </exclusion>
        <exclusion>
          <groupId>com.sun.jdmk</groupId>
          <artifactId>jmxtools</artifactId>
        </exclusion>
        <exclusion>
          <groupId>net.sf.jopt-simple</groupId>
          <artifactId>jopt-simple</artifactId>
        </exclusion>
        <exclusion>
          <groupId>org.slf4j</groupId>
          <artifactId>slf4j-simple</artifactId>
        </exclusion>
        <exclusion>
          <groupId>org.apache.zookeeper</groupId>
          <artifactId>zookeeper</artifactId>
        </exclusion>
      </exclusions>
    </dependency>
    <dependency>
      <groupId>net.sf.jopt-simple</groupId>
      <artifactId>jopt-simple</artifactId>
      <version>3.2</version>
      <scope>test</scope>
    </dependency>
    <dependency>
      <groupId>org.scalacheck</groupId>
      <artifactId>scalacheck_${scala.binary.version}</artifactId>
      <scope>test</scope>
    </dependency>
    <dependency>
      <groupId>org.apache.spark</groupId>
      <artifactId>spark-tags_${scala.binary.version}</artifactId>
    </dependency>

    <!--
      This spark-tags test-dep is needed even though it isn't used in this module, otherwise testing-cmds that exclude
      them will yield errors.
    -->
    <dependency>
      <groupId>org.apache.spark</groupId>
      <artifactId>spark-tags_${scala.binary.version}</artifactId>
      <type>test-jar</type>
      <scope>test</scope>
    </dependency>

  </dependencies>
  <build>
    <outputDirectory>target/scala-${scala.binary.version}/classes</outputDirectory>
    <testOutputDirectory>target/scala-${scala.binary.version}/test-classes</testOutputDirectory>
  </build>
</project><|MERGE_RESOLUTION|>--- conflicted
+++ resolved
@@ -21,11 +21,7 @@
   <parent>
     <groupId>org.apache.spark</groupId>
     <artifactId>spark-parent_2.11</artifactId>
-<<<<<<< HEAD
-    <version>2.4.3-GIO1.0.2</version>
-=======
-    <version>2.4.6</version>
->>>>>>> 807e0a48
+    <version>2.4.6-GIO1.0.2</version>
     <relativePath>../../pom.xml</relativePath>
   </parent>
 
