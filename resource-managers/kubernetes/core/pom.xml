<?xml version="1.0" encoding="UTF-8"?>
<!--
  ~ Licensed to the Apache Software Foundation (ASF) under one or more
  ~ contributor license agreements.  See the NOTICE file distributed with
  ~ this work for additional information regarding copyright ownership.
  ~ The ASF licenses this file to You under the Apache License, Version 2.0
  ~ (the "License"); you may not use this file except in compliance with
  ~ the License.  You may obtain a copy of the License at
  ~
  ~    http://www.apache.org/licenses/LICENSE-2.0
  ~
  ~ Unless required by applicable law or agreed to in writing, software
  ~ distributed under the License is distributed on an "AS IS" BASIS,
  ~ WITHOUT WARRANTIES OR CONDITIONS OF ANY KIND, either express or implied.
  ~ See the License for the specific language governing permissions and
  ~ limitations under the License.
  -->
<project xmlns="http://maven.apache.org/POM/4.0.0" xmlns:xsi="http://www.w3.org/2001/XMLSchema-instance" xsi:schemaLocation="http://maven.apache.org/POM/4.0.0 http://maven.apache.org/xsd/maven-4.0.0.xsd">
  <modelVersion>4.0.0</modelVersion>
  <parent>
    <groupId>org.apache.spark</groupId>
    <artifactId>spark-parent_2.11</artifactId>
<<<<<<< HEAD
    <version>2.4.3-GIO1.0.2</version>
=======
    <version>2.4.6</version>
>>>>>>> 807e0a48
    <relativePath>../../../pom.xml</relativePath>
  </parent>

  <artifactId>spark-kubernetes_2.11</artifactId>
  <packaging>jar</packaging>
  <name>Spark Project Kubernetes</name>
  <properties>
    <sbt.project.name>kubernetes</sbt.project.name>
    <kubernetes.client.version>4.6.1</kubernetes.client.version>
  </properties>

  <dependencies>
    <dependency>
      <groupId>org.apache.spark</groupId>
      <artifactId>spark-core_${scala.binary.version}</artifactId>
      <version>${project.version}</version>
    </dependency>

    <dependency>
      <groupId>org.apache.spark</groupId>
      <artifactId>spark-core_${scala.binary.version}</artifactId>
      <version>${project.version}</version>
      <type>test-jar</type>
      <scope>test</scope>
    </dependency>

    <dependency>
      <groupId>org.apache.spark</groupId>
      <artifactId>spark-tags_${scala.binary.version}</artifactId>
      <type>test-jar</type>
    </dependency>

    <dependency>
      <groupId>io.fabric8</groupId>
      <artifactId>kubernetes-client</artifactId>
      <version>${kubernetes.client.version}</version>
      <exclusions>
        <exclusion>
          <groupId>com.fasterxml.jackson.core</groupId>
          <artifactId>*</artifactId>
        </exclusion>
        <exclusion>
          <groupId>com.fasterxml.jackson.dataformat</groupId>
          <artifactId>jackson-dataformat-yaml</artifactId>
        </exclusion>
      </exclusions>
    </dependency>

    <!-- Required by kubernetes-client but we exclude it -->
    <dependency>
      <groupId>com.fasterxml.jackson.dataformat</groupId>
      <artifactId>jackson-dataformat-yaml</artifactId>
      <version>${fasterxml.jackson.version}</version>
    </dependency>

    <!-- Explicitly depend on shaded dependencies from the parent, since shaded deps aren't transitive -->
    <dependency>
      <groupId>com.google.guava</groupId>
      <artifactId>guava</artifactId>
    </dependency>
    <!-- End of shaded deps. -->

    <dependency>
      <groupId>org.mockito</groupId>
      <artifactId>mockito-core</artifactId>
      <scope>test</scope>
    </dependency>

    <dependency>
      <groupId>org.jmock</groupId>
      <artifactId>jmock-junit4</artifactId>
      <scope>test</scope>
    </dependency>

  </dependencies>


  <build>
    <outputDirectory>target/scala-${scala.binary.version}/classes</outputDirectory>
    <testOutputDirectory>target/scala-${scala.binary.version}/test-classes</testOutputDirectory>
  </build>

</project><|MERGE_RESOLUTION|>--- conflicted
+++ resolved
@@ -20,11 +20,7 @@
   <parent>
     <groupId>org.apache.spark</groupId>
     <artifactId>spark-parent_2.11</artifactId>
-<<<<<<< HEAD
-    <version>2.4.3-GIO1.0.2</version>
-=======
-    <version>2.4.6</version>
->>>>>>> 807e0a48
+    <version>2.4.6-GIO1.0.2</version>
     <relativePath>../../../pom.xml</relativePath>
   </parent>
 
@@ -33,7 +29,7 @@
   <name>Spark Project Kubernetes</name>
   <properties>
     <sbt.project.name>kubernetes</sbt.project.name>
-    <kubernetes.client.version>4.6.1</kubernetes.client.version>
+    <kubernetes.client.version>4.1.2</kubernetes.client.version>
   </properties>
 
   <dependencies>
@@ -88,6 +84,12 @@
     <!-- End of shaded deps. -->
 
     <dependency>
+      <groupId>com.squareup.okhttp3</groupId>
+      <artifactId>okhttp</artifactId>
+      <version>3.8.1</version>
+    </dependency>
+
+    <dependency>
       <groupId>org.mockito</groupId>
       <artifactId>mockito-core</artifactId>
       <scope>test</scope>
