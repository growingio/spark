--- conflicted
+++ resolved
@@ -22,6 +22,7 @@
 
 import scala.concurrent.{ExecutionContext, Future}
 
+import org.apache.spark.SparkContext
 import org.apache.spark.sql.SparkSession
 import org.apache.spark.sql.execution.ui.{SparkListenerSQLExecutionEnd, SparkListenerSQLExecutionStart}
 import org.apache.spark.util.Utils
@@ -131,12 +132,10 @@
       }
     }
   }
-
-<<<<<<< HEAD
   def withExecutionIdAndJobDesc[T](
-      sc: SparkContext,
-      executionId: String,
-      jobDesc: String)(body: => T): T = {
+                                    sc: SparkContext,
+                                    executionId: String,
+                                    jobDesc: String)(body: => T): T = {
     val oldExecutionId = sc.getLocalProperty(SQLExecution.EXECUTION_ID_KEY)
     val oldJobDesc = sc.getLocalProperty(SparkContext.SPARK_JOB_DESCRIPTION)
 
@@ -148,7 +147,8 @@
       sc.setLocalProperty(SQLExecution.EXECUTION_ID_KEY, oldExecutionId)
       sc.setLocalProperty(SparkContext.SPARK_JOB_DESCRIPTION, oldJobDesc)
     }
-=======
+  }
+
   /**
    * Wrap passed function to ensure necessary thread-local variables like
    * SparkContext local properties are forwarded to execution thread
@@ -173,6 +173,5 @@
       }
       res
     }(exec)
->>>>>>> 807e0a48
   }
 }